package main

import (
	"bufio"
	"errors"
	"flag"
	"fmt"
	"io"
	"io/ioutil"
	"log"
	"math/rand"
	"net"
	"os"
	"reflect"
	"strconv"
	"strings"
	"sync"
	"time"

	"google.golang.org/grpc"

	"github.com/dgraph-io/dgraph/x"
	"github.com/dgraph-io/gru/server/interact"
	"golang.org/x/net/context"
	"gopkg.in/yaml.v2"
)

const (
	DEMO     = "demo"
	TEST     = "test"
	END      = "END"
	CORRECT  = 1
	WRONG    = 2
	DURATION = 60 * time.Minute
)

var (
	quizFile = flag.String("quiz", "test.yml", "Input question file")
	port     = flag.String("port", ":8888", "Port on which server listens")
	candFile = flag.String("cand", "candidates.txt", "Candidate inforamation")
	quizInfo map[string][]Question
	cmap     map[string]Candidate
	glog     = x.Log("Gru Server")
	// List of question ids.
	qnList     []string
	demoQnList []string
)

type server struct{}

func checkToken(c Candidate) error {
	if time.Now().UTC().After(c.validity) {
		return errors.New("Your token has expired.")
	}
	// Initially testStart is zero, but after candidate has taken the
	// test once, it shouldn't be zero.
	if !c.testStart.IsZero() && time.Now().UTC().After(c.testStart.Add(DURATION)) {
		return errors.New(fmt.Sprintf("%v since you started the test for the first time are already over.",
			DURATION))
	}
	return nil
}

const letterBytes = "abcdefghijklmnopqrstuvwxyzABCDEFGHIJKLMNOPQRSTUVWXYZ"

func RandStringBytes(n int) string {
	b := make([]byte, n)
	for i := range b {
		b[i] = letterBytes[rand.Intn(len(letterBytes))]
	}
	return string(b)
}

func sliceDiff(qnList, qnsAsked []string) []string {
	qns := []string{}
	qmap := make(map[string]bool)
	for _, q := range qnsAsked {
		qmap[q] = true
	}
	for _, q := range qnList {
		if present := qmap[q]; !present {
			qns = append(qns, q)
		}
	}
	return qns
}

func (c Candidate) loadCandInfo(token string) error {
	f, err := os.Open(fmt.Sprintf("logs/%s.log", token))
	if err != nil {
		return err
	}

	var score float32
	qnsAsked := []string{}
	format := "2006/01/02 15:04:05 MST"
	scanner := bufio.NewScanner(f)
	for scanner.Scan() {
		line := strings.TrimSpace(scanner.Text())
		splits := strings.Split(line, " ")
		if splits[3] == "session_token" {
			continue
		}

		switch splits[3] {
		case "test_start":
			c.testStart, err = time.Parse(format, fmt.Sprintf("%s %s %s",
				splits[0], splits[1], splits[2]))
			if err != nil {
				return err
			}
		case "response":
			s, err := strconv.ParseFloat(splits[6], 32)
			if err != nil {
				return err
			}
			score += float32(s)
			if len(qnsAsked) > 0 && splits[4] == qnsAsked[len(qnsAsked)-1] {
				continue
			}
			qnsAsked = append(qnsAsked, splits[4])
		case "ping":
			if len(qnsAsked) > 0 && splits[4] == qnsAsked[len(qnsAsked)-1] {
				continue
			}
			qnsAsked = append(qnsAsked, splits[4])
		}
	}
	c.score = score
	c.logFile = f
	if len(qnsAsked) > 0 {
		c.demoQnList = demoQnList[:]
	}
	c.qnList = sliceDiff(qnList, qnsAsked)
	// TODO(pawan) - Extract timeLeft from logs too. Maybe send initial time
	// from server when test starts
	cmap[token] = c
	return nil
}

func populateCandInfo(c Candidate, token string) {
	// If file for the token doesn't exist means client is trying to connect
	// for the first time. So we create a file
	if _, err := os.Stat(fmt.Sprintf("logs/%s.log", token)); os.IsNotExist(err) {
		f, err := os.OpenFile(fmt.Sprintf("logs/%s.log", token),
			os.O_RDWR|os.O_CREATE|os.O_APPEND, 0666)
		if err != nil {
			log.Fatalf("error opening file: %v", err)
		}
		c.logFile = f
		c.qnList = qnList[:]
		c.demoQnList = demoQnList[:]
		cmap[token] = c
		return
	}
	// If file exists but the test start is zero means the server might have
	// lost the data in memory, so we need to load it back from the file.
	if c.testStart.IsZero() {
		c.loadCandInfo(token)
	}

}

func authenticate(t *interact.Token) (*interact.Session, error) {
	var c Candidate
	var ok bool

	// This indicates there is no entry in the candidate file with this token.
	if c, ok = cmap[t.Id]; !ok {
		return nil, errors.New("Invalid token.")
	}

	populateCandInfo(c, t.Id)
	c = cmap[t.Id]
	if err := checkToken(c); err != nil {
		return nil, err
	}

	session := interact.Session{Id: RandStringBytes(36)}
	c.logFile.WriteString(fmt.Sprintf("%v session_token %s\n", UTCTime(),
		session.Id))
	cmap[t.Id] = c
	return &session, nil
}

func (s *server) Authenticate(ctx context.Context,
	t *interact.Token) (*interact.Session, error) {
	return authenticate(t)
}

type Option struct {
	Uid string
	Str string
}

type Question struct {
	Id       string
	Str      string
	Correct  []string
	Opt      []Option
	Positive float32
	Negative float32
	Tag      string
}

func qnFromList(qid string, list []Question) Question {
	for _, q := range list {
		if q.Id == qid {
			return q
		}
	}
	return Question{}
}

func nextQuestion(c Candidate, list []string, testType string) (*interact.Question, []string) {
	idx := rand.Intn(len(list))
	qid := list[idx]
	q := qnFromList(qid, quizInfo[testType])

	var opts []*interact.Answer
	for _, o := range q.Opt {
		a := &interact.Answer{Id: o.Uid, Str: o.Str}
		opts = append(opts, a)
	}

	var isM bool
	if len(q.Correct) > 1 {
		isM = true
	}
	que := &interact.Question{Id: q.Id, Str: q.Str, Options: opts,
		IsMultiple: isM, Positive: q.Positive, Negative: q.Negative,
		Totscore: c.score,
	}
	list = append(list[:idx], list[idx+1:]...)
	return que, list
}

func getQuestion(req *interact.Req) (*interact.Question, error) {
	var c Candidate
	var ok bool
	if c, ok = cmap[req.Token]; !ok {
		return nil, errors.New("Invalid token.")
	}

	testType := req.TestType
	if testType == DEMO {
		if len(c.demoQnList) == 0 {
			// If demo qns are over, indicate end of demo to client.
			q := &interact.Question{Id: END, Totscore: 0}
			c.score = 0
			cmap[req.Token] = c
			return q, nil
		}
		q, list := nextQuestion(c, c.demoQnList, DEMO)
		c.demoQnList = list
		cmap[req.Token] = c
		return q, nil
	}
	// TOOD(pawan) - Check if time is up
	if len(c.qnList) == 0 {
		q := &interact.Question{Id: END, Totscore: c.score}
		c.logFile.Close()
		return q, nil
	}
	// This means its the first test question.
	if len(c.qnList) == len(qnList) {
		c.logFile.WriteString(fmt.Sprintf("%v test_start\n", UTCTime()))
		c.testStart = time.Now()
	}
	q, list := nextQuestion(c, c.qnList, TEST)
	c.qnList = list
	cmap[req.Token] = c
	return q, nil
}

func isValidSession(token string, sid string) error {
	var c Candidate
	var ok bool

	if c, ok = cmap[token]; !ok {
		return errors.New("Invalid token.")
	}

	if c.sid != "" && c.sid != sid {
		return errors.New("You already have another session active.")
	}
	return nil
}

func (s *server) GetQuestion(ctx context.Context,
	req *interact.Req) (*interact.Question, error) {
	if err := isValidSession(req.Token, req.Sid); err != nil {
		return &interact.Question{}, err
	}
	return getQuestion(req)
}

func isCorrectAnswer(resp *interact.Response) (int, int64, error) {
	for i, que := range quizInfo[resp.TestType] {
		if que.Id == resp.Qid {
			if reflect.DeepEqual(resp.Aid, que.Correct) {
				return i, CORRECT, nil
			} else {
				return i, WRONG, nil
			}
		}
	}
	return -1, -1, errors.New("No matching question")
}

func UTCTime() string {
	return time.Now().UTC().Format("2006/01/02 15:04:05 MST")
}

func sendAnswer(resp *interact.Response) (*interact.Status, error) {
	var c Candidate
	var ok bool
	if c, ok = cmap[resp.Token]; !ok {
		return &interact.Status{Status: 0}, errors.New("Invalid token.")
	}

	var status interact.Status
	var err error
	var idx int

	idx, status.Status, err = isCorrectAnswer(resp)

	if len(resp.Aid) > 0 && resp.Aid[0] != "skip" {
		if status.Status == 1 {
			c.score += quizInfo[resp.TestType][idx].Positive
		} else {
			c.score -= quizInfo[resp.TestType][idx].Negative
		}
	} else {
		if len(resp.Aid) > 1 {
			glog.Error("Got extra optoins with SKIP")
		}
	}

	cmap[resp.Token] = c
	// We log only if its a actual test question.
	if resp.TestType == TEST {
		c.logFile.WriteString(fmt.Sprintf("%s response %s %s %.1f\n", UTCTime(),
			resp.Qid, strings.Join(resp.Aid, ","), c.score))
	}
	return &status, err
}

func (s *server) SendAnswer(ctx context.Context,
	resp *interact.Response) (*interact.Status, error) {
	if err := isValidSession(resp.Token, resp.Sid); err != nil {
		return &interact.Status{}, err
	}
	return sendAnswer(resp)
}

// TODO(ashwin) - Add authentication
func (s *server) StreamChan(stream interact.GruQuiz_StreamChanServer) error {

	endTT := make(chan int)
	var stat interact.ServerStatus
	var wg sync.WaitGroup

	msg, err := stream.Recv()
	if err != nil {
		glog.Error(err)
	}
	token := msg.Token
	c := cmap[token]

	wg.Add(1)
	go func() {
		for {
<<<<<<< HEAD
			stat.TimeLeft = time.Now().Sub(cmap[token].testStart).String()
			if time.Now().Sub(cmap[token].testStart) > time.Duration(10*time.Second) {
				endTT <- 1
=======
			stat.TimeLeft = time.Now().Sub(c.testStart).String()
			if time.Now().Sub(c.testStart) > time.Duration(DURATION) {
				// TODO(pawan) - Log this to candidate file.
>>>>>>> 284c83fd
				fmt.Println("End test based on time")
				stat.Status = "END"
			} else {
				stat.Status = "ONGOING"
			}

			if err := stream.Send(&stat); err != nil {
				glog.WithField("err", err).Error("While sending stream")
			}

			if stat.Status == "END" {
				wg.Done()
			}
			time.Sleep(5 * time.Second)
		}
	}()

	wg.Add(1)
	go func() {
		for {
			select {
			case _ = <-endTT:
				glog.Info("Received End test token")
				wg.Done()
				return
			default:
				msg, err := stream.Recv()
				if err != nil {
					if err != io.EOF {
						glog.WithField("err", err).Error("While receiving from stream")
					} else {
						break
					}
				}

				log.SetOutput(cmap[token].logFile)
				log.Println("ping", msg.CurrQuestion)
			}
<<<<<<< HEAD
=======
			c.logFile.WriteString(fmt.Sprintf("%v ping %s\n",
				UTCTime(), msg.CurrQuestion))
>>>>>>> 284c83fd
		}
		wg.Done()
	}()

	wg.Wait()
	return nil
}

func runGrpcServer(address string) {
	ln, err := net.Listen("tcp", address)
	if err != nil {
		glog.WithField("err", err).Fatalf("Error running quiz server")
		return
	}
	glog.WithField("address", ln.Addr()).Info("Server listening")

	s := grpc.NewServer()
	interact.RegisterGruQuizServer(s, &server{})
	if err = s.Serve(ln); err != nil {
		glog.Fatalf("While serving gRpc requests", err)
	}
	return
}

type Candidate struct {
	name     string
	email    string
	validity time.Time
	score    float32
	// List of test questions that have not been asked to the candidate yet.
	qnList     []string
	demoQnList []string
	logFile    *os.File
	testStart  time.Time
	// session id of currently active session.
	sid string
}

func parseCandidateInfo(file string) error {
	cmap = make(map[string]Candidate)
	format := "2006/01/02 (MST)"
	f, err := os.Open(*candFile)
	if err != nil {
		log.Fatal(err)
		return nil
	}
	defer f.Close()

	scanner := bufio.NewScanner(f)
	for scanner.Scan() {
		line := strings.TrimSpace(scanner.Text())
		if line == "" || line[0] == ';' {
			continue
		}

		var c Candidate
		splits := strings.Split(line, " ")

		if len(splits) < 6 {
			continue
		}

		c.name = strings.Join(splits[:2], " ")
		c.email = splits[2]
		c.validity, err = time.Parse(format,
			fmt.Sprintf("%s (%s)", splits[3], splits[4]))
		if err != nil {
			log.Fatal(err)
		}

		token := splits[5]
		cmap[token] = c
	}
	return nil
}

func extractQids(testType string) []string {
	var list []string
	for _, q := range quizInfo[testType] {
		list = append(list, q.Id)
	}
	return list
}

func extractQuizInfo(file string) map[string][]Question {
	// TODO - Error out if the qid or aid is repeated.
	var info map[string][]Question
	b, err := ioutil.ReadFile(file)
	if err != nil {
		glog.WithField("err", err).Fatal("Error while reading quiz info file")
	}
	err = yaml.Unmarshal(b, &info)
	if err != nil {
		glog.WithField("err", err).Fatal("Error while unmarshalling into yaml")
	}
	return info
}

func main() {
	flag.Parse()
	quizInfo = extractQuizInfo(*quizFile)
	qnList = extractQids(TEST)
	demoQnList = extractQids(DEMO)
	parseCandidateInfo(*candFile)
	// TODO(pawan) - Read testStart timings for candidates.
	runGrpcServer(*port)
}<|MERGE_RESOLUTION|>--- conflicted
+++ resolved
@@ -371,15 +371,10 @@
 	wg.Add(1)
 	go func() {
 		for {
-<<<<<<< HEAD
 			stat.TimeLeft = time.Now().Sub(cmap[token].testStart).String()
 			if time.Now().Sub(cmap[token].testStart) > time.Duration(10*time.Second) {
 				endTT <- 1
-=======
-			stat.TimeLeft = time.Now().Sub(c.testStart).String()
-			if time.Now().Sub(c.testStart) > time.Duration(DURATION) {
 				// TODO(pawan) - Log this to candidate file.
->>>>>>> 284c83fd
 				fmt.Println("End test based on time")
 				stat.Status = "END"
 			} else {
@@ -414,15 +409,10 @@
 						break
 					}
 				}
-
-				log.SetOutput(cmap[token].logFile)
-				log.Println("ping", msg.CurrQuestion)
-			}
-<<<<<<< HEAD
-=======
-			c.logFile.WriteString(fmt.Sprintf("%v ping %s\n",
-				UTCTime(), msg.CurrQuestion))
->>>>>>> 284c83fd
+				c.logFile.WriteString(fmt.Sprintf("%v ping %s\n",
+					UTCTime(), msg.CurrQuestion))
+
+			}
 		}
 		wg.Done()
 	}()
